--- conflicted
+++ resolved
@@ -37,25 +37,12 @@
     return W
 
 
-<<<<<<< HEAD
-def rsmooth(y,p=None):
-=======
-def rsmooth(y, p=None):
->>>>>>> 45a26b54
+def rsmooth(y):
     if y.ndim < 2:
         y = np.atleast_2d(y)
         one_dim = True
     else:
         one_dim = False
-
-    if p is None:
-        do_gcv = True
-    else:
-<<<<<<< HEAD
-        do_gcv = False 
-=======
-        do_gcv = False
->>>>>>> 45a26b54
 
     n1, n2 = y.shape
     n = n1 * n2  # noqa: F841
@@ -89,10 +76,7 @@
         tol = np.inf
         while tol > 1e-5:
             DCTy = dct2(W * (y - zz) + zz)
-            if do_gcv:
-                p = fminbound(GCVscore, -15, 38)
-            else:
-                _ = GCVscore(p)
+            p = fminbound(GCVscore, -15, 38)
             tol = norm(zz - z) / norm(z)
             zz = z
         s = 10 ** p
@@ -106,4 +90,4 @@
 
     y[ynull] = np.nan
 
-    return z,W+    return z,W
